# Release Notes

## PyMC3 3.1 (June 23, 2017)

### New features

* New user forum at http://discourse.pymc.io

* [Gaussian Process submodule](http://pymc-devs.github.io/pymc3/notebooks/GP-introduction.html)

* Much improved variational inference support:

  - [Add Operator Variational Inference (experimental).](http://pymc-devs.github.io/pymc3/notebooks/bayesian_neural_network_opvi-advi.html)

  - [Add Stein-Variational Gradient Descent as well as Amortized SVGD (experimental).](https://github.com/pymc-devs/pymc3/pull/2183)

  - [Add pm.Minibatch() to easily specify mini-batches.](http://pymc-devs.github.io/pymc3/notebooks/bayesian_neural_network_opvi-advi.html#Minibatch-ADVI)

  - Added various optimizers including ADAM.
  
  - Stopping criterion implemented via callbacks.

* sample() defaults changed: tuning is enabled for the first 500 samples which are then discarded from the trace as burn-in.

* MvNormal supports Cholesky Decomposition now for increased speed and numerical stability.

* Many optimizations and speed-ups.

* NUTS implementation now matches current Stan implementation.

* Add higher-order integrators for HMC.

* [Add sampler statistics.](http://pymc-devs.github.io/pymc3/notebooks/sampler-stats.html)

* [Add live-trace to see samples in real-time.](http://pymc-devs.github.io/pymc3/notebooks/live_sample_plots.html)

* Improved support for theano's floatX setting to enable GPU computations (work in progress).

* [Add Elliptical Slice Sampler.](http://pymc-devs.github.io/pymc3/notebooks/GP-slice-sampling.html)

<<<<<<< HEAD
* Much improved variational inference support:

  - [Added Operator Variational Inference (experimental).](http://pymc-devs.github.io/pymc3/notebooks/variational_api_quickstart.html)

  - [Added Stein-Variational Gradient Descent as well as Amortized SVGD (experimental).](https://github.com/pymc-devs/pymc3/pull/2183)

  - [Added `Minibatch` to easily specify mini-batches.](http://pymc-devs.github.io/pymc3/notebooks/bayesian_neural_network_opvi-advi.html#Minibatch-ADVI)
  
  - Added full-rank ADVI

  - Added various optimizers including ADAM.
  
  - Deprecated old ADVI interface
  
  - implemented `fit` function as the primary interface to approximation algorithms

* Added support for multidimensional minibatches

=======
>>>>>>> a6227f9a
* [Sampled posteriors can now be turned into priors for Bayesian updating with a new interpolated distribution.](https://github.com/pymc-devs/pymc3/pull/2163)

* Added `Approximation` class and the ability to convert a sampled trace into an approximation via its `Empirical` subclass.

* `Model` can now be inherited from and act as a base class for user specified models (see pymc3.models.linear).

* Add MvGaussianRandomWalk and MvStudentTRandomWalk distributions.

* GLM models do not need a left-hand variable anymore.

* Refactored HMC and NUTS for better readability.

* Add support for Python 3.6.

### Fixes

* Bound now works for discrete distributions as well.

* Random sampling now returns the correct shape even for higher dimensional RVs.

* Use theano Psi and GammaLn functions to enable GPU support for them.


## PyMC3 3.0 (January 9, 2017)

We are proud and excited to release the first stable version of PyMC3, the product of more than [5 years](https://github.com/pymc-devs/pymc3/commit/85c7e06b6771c0d99cbc09cb68885cda8f7785cb) of ongoing development and contributions from over 80 individuals. PyMC3 is a Python module for Bayesian modeling which focuses on modern Bayesian computational methods, primarily gradient-based (Hamiltonian) MCMC sampling and variational inference. Models are specified in Python, which allows for great flexibility. The main technological difference in PyMC3 relative to previous versions is the reliance on Theano for the computational backend, rather than on Fortran extensions.

### New features

Since the beta release last year, the following improvements have been implemented:

* Added `variational` submodule, which features the automatic differentiation variational inference (ADVI) fitting method. Also supports mini-batch ADVI for large data sets. Much of this work was due to the efforts of Taku Yoshioka, and important guidance was provided by the Stan team (specifically Alp Kucukelbir and Daniel Lee).

* Added model checking utility functions, including leave-one-out (LOO) cross-validation, BPIC, WAIC, and DIC.

* Implemented posterior predictive sampling (`sample_ppc`).

* Implemented auto-assignment of step methods by `sample` function.

* Enhanced IPython Notebook examples, featuring more complete narratives accompanying code.

* Extensive debugging of NUTS sampler.

* Updated documentation to reflect changes in code since beta.

* Refactored test suite for better efficiency.

* Added von Mises, zero-inflated negative binomial, and Lewandowski, Kurowicka and Joe (LKJ) distributions.

* Adopted `joblib` for managing parallel computation of chains.

* Added contributor guidelines, contributor code of conduct and governance document.

### Deprecations

* Argument order of tau and sd was switched for distributions of the normal family:
- `Normal()`
- `Lognormal()`
- `HalfNormal()`

Old: `Normal(name, mu, tau)`
New: `Normal(name, mu, sd)` (supplying keyword arguments is unaffected).

* `MvNormal` calling signature changed:
Old: `MvNormal(name, mu, tau)`
New: `MvNormal(name, mu, cov)` (supplying keyword arguments is unaffected).

We on the PyMC3 core team would like to thank everyone for contributing and now feel that this is ready for the big time. We look forward to hearing about all the cool stuff you use PyMC3 for, and look forward to continued development on the package.

### Contributors

The following authors contributed to this release:

Chris Fonnesbeck <chris.fonnesbeck@vanderbilt.edu>
John Salvatier <jsalvatier@gmail.com>
Thomas Wiecki <thomas.wiecki@gmail.com>
Colin Carroll <colcarroll@gmail.com>
Maxim Kochurov <maxim.v.kochurov@gmail.com>
Taku Yoshioka <taku.yoshioka.4096@gmail.com>
Peadar Coyle (springcoil) <peadarcoyle@googlemail.com>
Austin Rochford <arochford@monetate.com>
Osvaldo Martin <aloctavodia@gmail.com>

In addition, the following community members contributed to this release:

A Kuz <for.akuz@gmail.com>
A. Flaxman <abie@alum.mit.edu>
Abraham Flaxman <abie@alum.mit.edu>
Alexey Goldin <alexey.goldin@gmail.com>
Anand Patil <anand.prabhakar.patil@gmail.com>
Andrea Zonca <code@andreazonca.com>
Andreas Klostermann <andreasklostermann@googlemail.com>
Andres Asensio Ramos
Andrew Clegg <andrew.clegg@pearson.com>
Anjum48
Benjamin Edwards <bedwards@cs.unm.edu>
Boris Avdeev <borisaqua@gmail.com>
Brian Naughton <briannaughton@gmail.com>
Byron Smith
Chad Heyne <chadheyne@gmail.com>
Corey Farwell <coreyf@rwell.org>
David Huard <david.huard@gmail.com>
David Stück <dstuck@users.noreply.github.com>
DeliciousHair <mshepit@gmail.com>
Dustin Tran
Eigenblutwurst <Hannes.Bathke@gmx.net>
Gideon Wulfsohn <gideon.wulfsohn@gmail.com>
Gil Raphaelli <g@raphaelli.com>
Gogs <gogitservice@gmail.com>
Ilan Man
Imri Sofer <imrisofer@gmail.com>
Jake Biesinger <jake.biesinger@gmail.com>
James Webber <jamestwebber@gmail.com>
John McDonnell <john.v.mcdonnell@gmail.com>
Jon Sedar <jon.sedar@applied.ai>
Jordi Diaz
Jordi Warmenhoven <jordi.warmenhoven@gmail.com>
Karlson Pfannschmidt <kiudee@mail.uni-paderborn.de>
Kyle Bishop <citizenphnix@gmail.com>
Kyle Meyer <kyle@kyleam.com>
Lin Xiao
Mack Sweeney <mackenzie.sweeney@gmail.com>
Matthew Emmett <memmett@unc.edu>
Michael Gallaspy <gallaspy.michael@gmail.com>
Nick <nalourie@example.com>
Osvaldo Martin <aloctavodia@gmail.com>
Patricio Benavente <patbenavente@gmail.com>
Raymond Roberts
Rodrigo Benenson <rodrigo.benenson@gmail.com>
Sergei Lebedev <superbobry@gmail.com>
Skipper Seabold <chris.fonnesbeck@vanderbilt.edu>
Thomas Kluyver <takowl@gmail.com>
Tobias Knuth <mail@tobiasknuth.de>
Volodymyr Kazantsev
Wes McKinney <wesmckinn@gmail.com>
Zach Ploskey <zploskey@gmail.com>
akuz <for.akuz@gmail.com>
brandon willard <brandonwillard@gmail.com>
dstuck <dstuck88@gmail.com>
ingmarschuster <ingmar.schuster.linguistics@gmail.com>
jan-matthis <mail@jan-matthis.de>
jason <JasonTam22@gmailcom>
kiudee <quietdeath@gmail.com>
maahnman <github@mm.maahn.de>
macgyver <neil.rabinowitz@merton.ox.ac.uk>
mwibrow <mwibrow@gmail.com>
olafSmits <o.smits@gmail.com>
paul sorenson <paul@metrak.com>
redst4r <redst4r@web.de>
santon <steven.anton@idanalytics.com>
sgenoud <stevegenoud+github@gmail.com>
stonebig <stonebig>
Tal Yarkoni <tyarkoni@gmail.com>
x2apps <x2apps@yahoo.com>
zenourn <daniel@zeno.co.nz>

## PyMC3 3.0b (June 16th, 2015)

Probabilistic programming allows for flexible specification of Bayesian statistical models in code. PyMC3 is a new, open-source probabilistic programmer framework with an intuitive, readable and concise, yet powerful, syntax that is close to the natural notation statisticians use to describe models. It features next-generation fitting techniques, such as the No U-Turn Sampler, that allow fitting complex models with thousands of parameters without specialized knowledge of fitting algorithms.

PyMC3 has recently seen rapid development. With the addition of two new major features: automatic transforms and missing value imputation, PyMC3 has become ready for wider use. PyMC3 is now refined enough that adding features is easy, so we don't expect adding features in the future will require drastic changes. It has also become user friendly enough for a broader audience. Automatic transformations mean NUTS and find_MAP work with less effort, and friendly error messages mean its easy to diagnose problems with your model.

Thus, Thomas, Chris and I are pleased to announce that PyMC3 is now in Beta.

### Highlights
* Transforms now automatically applied to constrained distributions
* Transforms now specified with a `transform=` argument on Distributions. `model.TransformedVar` is gone.
* Transparent missing value imputation support added with MaskedArrays or pandas.DataFrame NaNs.
* Bad default values now ignored
* Profile theano functions using `model.profile(model.logpt)`

### Contributors since 3.0a
* A. Flaxman <abie@alum.mit.edu>
* Andrea Zonca <code@andreazonca.com>
* Andreas Klostermann <andreasklostermann@googlemail.com>
* Andrew Clegg <andrew.clegg@pearson.com>
* AustinRochford <arochford@monetate.com>
* Benjamin Edwards <bedwards@cs.unm.edu>
* Brian Naughton <briannaughton@gmail.com>
* Chad Heyne <chadheyne@gmail.com>
* Chris Fonnesbeck <chris.fonnesbeck@vanderbilt.edu>
* Corey Farwell <coreyf@rwell.org>
* John Salvatier <jsalvatier@gmail.com>
* Karlson Pfannschmidt <quietdeath@gmail.com>
* Kyle Bishop <citizenphnix@gmail.com>
* Kyle Meyer <kyle@kyleam.com>
* Mack Sweeney <mackenzie.sweeney@gmail.com>
* Osvaldo Martin <aloctavodia@gmail.com>
* Raymond Roberts <rayvroberts@gmail.com>
* Rodrigo Benenson <rodrigo.benenson@gmail.com>
* Thomas Wiecki <thomas.wiecki@gmail.com>
* Zach Ploskey <zploskey@gmail.com>
* maahnman <github@mm.maahn.de>
* paul sorenson <paul@metrak.com>
* zenourn <daniel@zeno.co.nz><|MERGE_RESOLUTION|>--- conflicted
+++ resolved
@@ -34,11 +34,14 @@
 
 * [Add live-trace to see samples in real-time.](http://pymc-devs.github.io/pymc3/notebooks/live_sample_plots.html)
 
+* ADVI stopping criterion implemented.
+
 * Improved support for theano's floatX setting to enable GPU computations (work in progress).
 
+* MvNormal supports Cholesky Decomposition now for increased speed and numerical stability.
+
 * [Add Elliptical Slice Sampler.](http://pymc-devs.github.io/pymc3/notebooks/GP-slice-sampling.html)
 
-<<<<<<< HEAD
 * Much improved variational inference support:
 
   - [Added Operator Variational Inference (experimental).](http://pymc-devs.github.io/pymc3/notebooks/variational_api_quickstart.html)
@@ -57,8 +60,6 @@
 
 * Added support for multidimensional minibatches
 
-=======
->>>>>>> a6227f9a
 * [Sampled posteriors can now be turned into priors for Bayesian updating with a new interpolated distribution.](https://github.com/pymc-devs/pymc3/pull/2163)
 
 * Added `Approximation` class and the ability to convert a sampled trace into an approximation via its `Empirical` subclass.
