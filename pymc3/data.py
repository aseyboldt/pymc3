#   Copyright 2020 The PyMC Developers
#
#   Licensed under the Apache License, Version 2.0 (the "License");
#   you may not use this file except in compliance with the License.
#   You may obtain a copy of the License at
#
#       http://www.apache.org/licenses/LICENSE-2.0
#
#   Unless required by applicable law or agreed to in writing, software
#   distributed under the License is distributed on an "AS IS" BASIS,
#   WITHOUT WARRANTIES OR CONDITIONS OF ANY KIND, either express or implied.
#   See the License for the specific language governing permissions and
#   limitations under the License.

from typing import Dict, List, Any
from copy import copy
import io
import os
import pkgutil
import collections
import numpy as np
import pymc3 as pm
import theano.tensor as tt
import theano
import pandas as pd

__all__ = [
    'get_data',
    'GeneratorAdapter',
    'Minibatch',
    'align_minibatches',
    'Data',
    'TidyData',
]


def get_data(filename):
    """Returns a BytesIO object for a package data file.

    Parameters
    ----------
    filename: str
        file to load

    Returns
    -------
    BytesIO of the data
    """
    data_pkg = 'pymc3.examples'
    return io.BytesIO(pkgutil.get_data(data_pkg, os.path.join('data', filename)))


class GenTensorVariable(tt.TensorVariable):
    def __init__(self, op, type, name=None):
        super().__init__(type=type, name=name)
        self.op = op

    def set_gen(self, gen):
        self.op.set_gen(gen)

    def set_default(self, value):
        self.op.set_default(value)

    def clone(self):
        cp = self.__class__(self.op, self.type, self.name)
        cp.tag = copy(self.tag)
        return cp


class GeneratorAdapter:
    """
    Helper class that helps to infer data type of generator with looking
    at the first item, preserving the order of the resulting generator
    """

    def make_variable(self, gop, name=None):
        var = GenTensorVariable(gop, self.tensortype, name)
        var.tag.test_value = self.test_value
        return var

    def __init__(self, generator):
        if not pm.vartypes.isgenerator(generator):
            raise TypeError('Object should be generator like')
        self.test_value = pm.smartfloatX(copy(next(generator)))
        # make pickling potentially possible
        self._yielded_test_value = False
        self.gen = generator
        self.tensortype = tt.TensorType(
            self.test_value.dtype,
            ((False, ) * self.test_value.ndim))

    # python3 generator
    def __next__(self):
        if not self._yielded_test_value:
            self._yielded_test_value = True
            return self.test_value
        else:
            return pm.smartfloatX(copy(next(self.gen)))

    # python2 generator
    next = __next__

    def __iter__(self):
        return self

    def __eq__(self, other):
        return id(self) == id(other)

    def __hash__(self):
        return hash(id(self))


class Minibatch(tt.TensorVariable):
    """Multidimensional minibatch that is pure TensorVariable

    Parameters
    ----------
    data: np.ndarray
        initial data
    batch_size: ``int`` or ``List[int|tuple(size, random_seed)]``
        batch size for inference, random seed is needed
        for child random generators
    dtype: ``str``
        cast data to specific type
    broadcastable: tuple[bool]
        change broadcastable pattern that defaults to ``(False, ) * ndim``
    name: ``str``
        name for tensor, defaults to "Minibatch"
    random_seed: ``int``
        random seed that is used by default
    update_shared_f: ``callable``
        returns :class:`ndarray` that will be carefully
        stored to underlying shared variable
        you can use it to change source of
        minibatches programmatically
    in_memory_size: ``int`` or ``List[int|slice|Ellipsis]``
        data size for storing in ``theano.shared``

    Attributes
    ----------
    shared: shared tensor
        Used for storing data
    minibatch: minibatch tensor
        Used for training

    Notes
    -----
    Below is a common use case of Minibatch with variational inference.
    Importantly, we need to make PyMC3 "aware" that a minibatch is being used in inference.
    Otherwise, we will get the wrong :math:`logp` for the model.
    the density of the model ``logp`` that is affected by Minibatch. See more in the examples below.
    To do so, we need to pass the ``total_size`` parameter to the observed node, which correctly scales
    the density of the model ``logp`` that is affected by Minibatch. See more in the examples below.

    Examples
    --------
    Consider we have `data` as follows:

    >>> data = np.random.rand(100, 100)

    if we want a 1d slice of size 10 we do

    >>> x = Minibatch(data, batch_size=10)

    Note that your data is cast to ``floatX`` if it is not integer type
    But you still can add the ``dtype`` kwarg for :class:`Minibatch`
    if you need more control.

    If we want 10 sampled rows and columns
    ``[(size, seed), (size, seed)]`` we can use

    >>> x = Minibatch(data, batch_size=[(10, 42), (10, 42)], dtype='int32')
    >>> assert str(x.dtype) == 'int32'


    Or, more simply, we can use the default random seed = 42
    ``[size, size]``

    >>> x = Minibatch(data, batch_size=[10, 10])


    In the above, `x` is a regular :class:`TensorVariable` that supports any math operations:


    >>> assert x.eval().shape == (10, 10)


    You can pass the Minibatch `x` to your desired model:

    >>> with pm.Model() as model:
    ...     mu = pm.Flat('mu')
    ...     sd = pm.HalfNormal('sd')
    ...     lik = pm.Normal('lik', mu, sd, observed=x, total_size=(100, 100))


    Then you can perform regular Variational Inference out of the box


    >>> with model:
    ...     approx = pm.fit()


    Important note: :class:``Minibatch`` has ``shared``, and ``minibatch`` attributes
    you can call later:

    >>> x.set_value(np.random.laplace(size=(100, 100)))

    and minibatches will be then from new storage
    it directly affects ``x.shared``.
    A less convenient convenient, but more explicit, way to achieve the same
    thing:

    >>> x.shared.set_value(pm.floatX(np.random.laplace(size=(100, 100))))

    The programmatic way to change storage is as follows
    I import ``partial`` for simplicity
    >>> from functools import partial
    >>> datagen = partial(np.random.laplace, size=(100, 100))
    >>> x = Minibatch(datagen(), batch_size=10, update_shared_f=datagen)
    >>> x.update_shared()

    To be more concrete about how we create a minibatch, here is a demo:
    1. create a shared variable

        >>> shared = theano.shared(data)

    2. take a random slice of size 10:

        >>> ridx = pm.tt_rng().uniform(size=(10,), low=0, high=data.shape[0]-1e-10).astype('int64')

    3) take the resulting slice:

        >>> minibatch = shared[ridx]

    That's done. Now you can use this minibatch somewhere else.
    You can see that the implementation does not require a fixed shape
    for the shared variable. Feel free to use that if needed.
    *FIXME: What is "that" which we can use here?  A fixed shape?  Should this say
    "but feel free to put a fixed shape on the shared variable, if appropriate?"*

    Suppose you need to make some replacements in the graph, e.g. change the minibatch to testdata

    >>> node = x ** 2  # arbitrary expressions on minibatch `x`
    >>> testdata = pm.floatX(np.random.laplace(size=(1000, 10)))

    Then you should create a `dict` with replacements:

    >>> replacements = {x: testdata}
    >>> rnode = theano.clone(node, replacements)
    >>> assert (testdata ** 2 == rnode.eval()).all()

    *FIXME: In the following, what is the **reason** to replace the Minibatch variable with
    its shared variable?  And in the following, the `rnode` is a **new** node, not a modification
    of a previously existing node, correct?*
    To replace a minibatch with its shared variable you should do
    the same things. The Minibatch variable is accessible through the `minibatch` attribute.
    For example

    >>> replacements = {x.minibatch: x.shared}
    >>> rnode = theano.clone(node, replacements)

    For more complex slices some more code is needed that can seem not so clear

    >>> moredata = np.random.rand(10, 20, 30, 40, 50)

    The default ``total_size`` that can be passed to ``PyMC3`` random node
    is then ``(10, 20, 30, 40, 50)`` but can be less verbose in some cases

    1. Advanced indexing, ``total_size = (10, Ellipsis, 50)``

        >>> x = Minibatch(moredata, [2, Ellipsis, 10])

        We take the slice only for the first and last dimension

        >>> assert x.eval().shape == (2, 20, 30, 40, 10)

    2. Skipping a particular dimension, ``total_size = (10, None, 30)``:

        >>> x = Minibatch(moredata, [2, None, 20])
        >>> assert x.eval().shape == (2, 20, 20, 40, 50)

    3. Mixing both of these together, ``total_size = (10, None, 30, Ellipsis, 50)``:

        >>> x = Minibatch(moredata, [2, None, 20, Ellipsis, 10])
        >>> assert x.eval().shape == (2, 20, 20, 40, 10)
    """

    RNG = collections.defaultdict(list) # type: Dict[str, List[Any]]

    @theano.configparser.change_flags(compute_test_value='raise')
    def __init__(self, data, batch_size=128, dtype=None, broadcastable=None, name='Minibatch',
                 random_seed=42, update_shared_f=None, in_memory_size=None):
        if dtype is None:
            data = pm.smartfloatX(np.asarray(data))
        else:
            data = np.asarray(data, dtype)
        in_memory_slc = self.make_static_slices(in_memory_size)
        self.shared = theano.shared(data[in_memory_slc])
        self.update_shared_f = update_shared_f
        self.random_slc = self.make_random_slices(self.shared.shape, batch_size, random_seed)
        minibatch = self.shared[self.random_slc]
        if broadcastable is None:
            broadcastable = (False, ) * minibatch.ndim
        minibatch = tt.patternbroadcast(minibatch, broadcastable)
        self.minibatch = minibatch
        super().__init__(self.minibatch.type, None, None, name=name)
        theano.Apply(
            theano.compile.view_op,
            inputs=[self.minibatch], outputs=[self])
        self.tag.test_value = copy(self.minibatch.tag.test_value)

    def rslice(self, total, size, seed):
        if size is None:
            return slice(None)
        elif isinstance(size, int):
            rng = pm.tt_rng(seed)
            Minibatch.RNG[id(self)].append(rng)
            return (rng
                    .uniform(size=(size, ), low=0.0, high=pm.floatX(total) - 1e-16)
                    .astype('int64'))
        else:
            raise TypeError('Unrecognized size type, %r' % size)

    def __del__(self):
        del Minibatch.RNG[id(self)]

    @staticmethod
    def make_static_slices(user_size):
        if user_size is None:
            return [Ellipsis]
        elif isinstance(user_size, int):
            return slice(None, user_size)
        elif isinstance(user_size, (list, tuple)):
            slc = list()
            for i in user_size:
                if isinstance(i, int):
                    slc.append(i)
                elif i is None:
                    slc.append(slice(None))
                elif i is Ellipsis:
                    slc.append(Ellipsis)
                elif isinstance(i, slice):
                    slc.append(i)
                else:
                    raise TypeError('Unrecognized size type, %r' % user_size)
            return slc
        else:
            raise TypeError('Unrecognized size type, %r' % user_size)

    def make_random_slices(self, in_memory_shape, batch_size, default_random_seed):
        if batch_size is None:
            return [Ellipsis]
        elif isinstance(batch_size, int):
            slc = [self.rslice(in_memory_shape[0], batch_size, default_random_seed)]
        elif isinstance(batch_size, (list, tuple)):
            def check(t):
                if t is Ellipsis or t is None:
                    return True
                else:
                    if isinstance(t, (tuple, list)):
                        if not len(t) == 2:
                            return False
                        else:
                            return isinstance(t[0], int) and isinstance(t[1], int)
                    elif isinstance(t, int):
                        return True
                    else:
                        return False
            # end check definition
            if not all(check(t) for t in batch_size):
                raise TypeError('Unrecognized `batch_size` type, expected '
                                'int or List[int|tuple(size, random_seed)] where '
                                'size and random seed are both ints, got %r' %
                                batch_size)
            batch_size = [
                (i, default_random_seed) if isinstance(i, int) else i
                for i in batch_size
            ]
            shape = in_memory_shape
            if Ellipsis in batch_size:
                sep = batch_size.index(Ellipsis)
                begin = batch_size[:sep]
                end = batch_size[sep + 1:]
                if Ellipsis in end:
                    raise ValueError('Double Ellipsis in `batch_size` is restricted, got %r' %
                                     batch_size)
                if len(end) > 0:
                    shp_mid = shape[sep:-len(end)]
                    mid = [tt.arange(s) for s in shp_mid]
                else:
                    mid = []
            else:
                begin = batch_size
                end = []
                mid = []
            if (len(begin) + len(end)) > len(in_memory_shape.eval()):
                raise ValueError('Length of `batch_size` is too big, '
                                 'number of ints is bigger that ndim, got %r'
                                 % batch_size)
            if len(end) > 0:
                shp_end = shape[-len(end):]
            else:
                shp_end = np.asarray([])
            shp_begin = shape[:len(begin)]
            slc_begin = [self.rslice(shp_begin[i], t[0], t[1])
                         if t is not None else tt.arange(shp_begin[i])
                         for i, t in enumerate(begin)]
            slc_end = [self.rslice(shp_end[i], t[0], t[1])
                       if t is not None else tt.arange(shp_end[i])
                       for i, t in enumerate(end)]
            slc = slc_begin + mid + slc_end
        else:
            raise TypeError('Unrecognized size type, %r' % batch_size)
        return pm.theanof.ix_(*slc)

    def update_shared(self):
        if self.update_shared_f is None:
            raise NotImplementedError("No `update_shared_f` was provided to `__init__`")
        self.set_value(np.asarray(self.update_shared_f(), self.dtype))

    def set_value(self, value):
        self.shared.set_value(np.asarray(value, self.dtype))

    def clone(self):
        ret = self.type()
        ret.name = self.name
        ret.tag = copy(self.tag)
        return ret


def align_minibatches(batches=None):
    if batches is None:
        for rngs in Minibatch.RNG.values():
            for rng in rngs:
                rng.seed()
    else:
        for b in batches:
            if not isinstance(b, Minibatch):
                raise TypeError('{b} is not a Minibatch')
            for rng in Minibatch.RNG[id(b)]:
                rng.seed()


class Data:
    """Data container class that wraps the theano ``SharedVariable`` class
    and lets the model be aware of its inputs and outputs.

    Parameters
    ----------
    name: str
        The name for this variable
    value
        A value to associate with this variable

    Examples
    --------

    >>> import pymc3 as pm
    >>> import numpy as np
    >>> # We generate 10 datasets
    >>> true_mu = [np.random.randn() for _ in range(10)]
    >>> observed_data = [mu + np.random.randn(20) for mu in true_mu]

    >>> with pm.Model() as model:
    ...     data = pm.Data('data', observed_data[0])
    ...     mu = pm.Normal('mu', 0, 10)
    ...     pm.Normal('y', mu=mu, sigma=1, observed=data)

    >>> # Generate one trace for each dataset
    >>> traces = []
    >>> for data_vals in observed_data:
    ...     with model:
    ...         # Switch out the observed dataset
    ...         pm.set_data({'data': data_vals})
    ...         traces.append(pm.sample())

    To set the value of the data container variable, check out
    :func:`pymc3.model.set_data()`.

    For more information, take a look at this example notebook
    https://docs.pymc.io/notebooks/data_container.html
    """
<<<<<<< HEAD
    def __new__(self, name, value, dims=None, export_dims=False):
        try:
            model = pm.Model.get_context()
        except TypeError:
            raise TypeError("No model on context stack, which is needed to "
                            "instantiate a data container. Add variable "
                            "inside a 'with model:' block.")
=======

    def __new__(self, name, value):
        if isinstance(value, list):
            value = np.array(value)

        # Add data container to the named variables of the model.
        try:
            model = pm.Model.get_context()
        except TypeError:
            raise TypeError(
                "No model on context stack, which is needed to instantiate a data container. "
                "Add variable inside a 'with model:' block."
            )
        name = model.name_for(name)

        # `pm.model.pandas_to_array` takes care of parameter `value` and
        # transforms it to something digestible for pymc3
        shared_object = theano.shared(pm.model.pandas_to_array(value), name)

        # To draw the node for this variable in the graphviz Digraph we need
        # its shape.
        shared_object.dshape = tuple(shared_object.shape.eval())

        model.add_random_variable(shared_object)
>>>>>>> 680dadd1

        # `pm.model.pandas_to_array` takes care of parameter `value` and
        # transforms it to something digestible for pymc3
        shared_object = theano.shared(pm.model.pandas_to_array(value), name)

        if isinstance(dims, str):
            dims = (dims,)
        if dims is not None and len(dims) != shared_object.ndim:
            raise ValueError('Length of `dims` must match the dimensionality '
                             'of the dataset.')

        coords = {}
        if isinstance(value, (pd.Series, pd.DataFrame)):
            name = None
            if dims is not None:
                name = dims[0]
            if (name is None 
                    and value.index.name is not None
                    and value.index.name.isidentifier()):
                name = value.index.name
            if name is not None:
                coords[name] = value.index
        if isinstance(value, pd.DataFrame):
            name = None
            if dims is not None:
                name = dims[1]
            if (name is None
                    and value.columns.name is not None
                    and value.columns.name.isidentifier()):
                name = value.columns.name
            if name is not None:
                coords[name] = value.columns
        if isinstance(value, np.ndarray) and dims is not None:
            if len(dims) != value.ndim:
                raise ValueError('Invalid data shape %s. The rank of the dataset '
                                 'must match the length of `dims`.'
                                 % value.shape)
            for size, dim in zip(value.shape, dims):
                coord = model.coords.get(dim, None)
                if coord is None:
                    coords[dim] = pd.RangeIndex(size, name=dim)

        if export_dims:
            model.add_coords(coords)

        # To draw the node for this variable in the graphviz Digraph we need
        # its shape.
        shared_object.dshape = tuple(shared_object.shape.eval())
        if dims is not None:
            shape_dims = model.shape_from_dims(dims)
            if shared_object.dshape != shape_dims:
                raise ValueError('Invalid shape. It is %s but the dimensions '
                                 'suggest %s.'
                                 % (shared_object.dshape, shape_dims))

        model.add_random_variable(shared_object, dims=dims)

        return shared_object


class _IndexAccessor:
    def __init__(self, data):
        self._data = data

    def __getitem__(self, key):
        category = self._data._col_as_category(key)
        vals = self._data.data.reset_index().loc[:, key]
        return pd.Categorical(vals, dtype=category).codes


class TidyData:
    def __init__(self, data, copy_data=True, import_dims=None, model=None):
        self.data = data
        self._shared_vars = {}
        self._category_cols = {}
        self._index_dict = _IndexAccessor(self)

        if import_dims is not None:
            model = pm.model.modelcontext(model)
            coords = self._extract_coords(import_dims)
            model.add_coords(coords)

    @property
    def idxs(self):
        return self._index_dict

    def _col_as_category(self, key):
        if key in self._category_cols:
            return self._category_cols[key]
        data = self.data.reset_index()
        values = data.loc[:, key]
        if values.dtype.name != 'category':
            values = values.astype('category')
        self._category_cols[key] = values.dtype
        return values.dtype

    def __getitem__(self, key):
        if key not in self.data.columns:
            raise KeyError('Unknown column %s' % key)
        if key in self._shared_vars:
            return self._shared_vars[key]

        shared_var = theano.shared(self.data.loc[:, key].values)
        self._shared_vars[key] = shared_var
        return shared_var

    def _extract_coords(self, dims):
        data = self.data
        dims = set(dims)
        coords = {}

        if data.index.name is not None and data.index.name in dims:
            dims.remove(data.index.name)
            coords[data.index.name] = data.index

        # We want to iterate over index columns of a multi index as well
        data = data.reset_index()
        for col in data.columns:
            if col not in dims:
                continue
            dims.remove(col)
            category = self._col_as_category(col)
            cat = pd.Categorical(category.categories, dtype=category)
            coords[col] = pd.CategoricalIndex(cat, name=col)

        if dims:
            raise KeyError('Unknown columns: %s' % dims)

        return coords

    @property
    def columns(self):
        return self.data.columns<|MERGE_RESOLUTION|>--- conflicted
+++ resolved
@@ -480,17 +480,8 @@
     For more information, take a look at this example notebook
     https://docs.pymc.io/notebooks/data_container.html
     """
-<<<<<<< HEAD
-    def __new__(self, name, value, dims=None, export_dims=False):
-        try:
-            model = pm.Model.get_context()
-        except TypeError:
-            raise TypeError("No model on context stack, which is needed to "
-                            "instantiate a data container. Add variable "
-                            "inside a 'with model:' block.")
-=======
-
-    def __new__(self, name, value):
+
+    def __new__(self, name, value, *, dims=None, export_dims=False):
         if isinstance(value, list):
             value = np.array(value)
 
@@ -503,17 +494,6 @@
                 "Add variable inside a 'with model:' block."
             )
         name = model.name_for(name)
-
-        # `pm.model.pandas_to_array` takes care of parameter `value` and
-        # transforms it to something digestible for pymc3
-        shared_object = theano.shared(pm.model.pandas_to_array(value), name)
-
-        # To draw the node for this variable in the graphviz Digraph we need
-        # its shape.
-        shared_object.dshape = tuple(shared_object.shape.eval())
-
-        model.add_random_variable(shared_object)
->>>>>>> 680dadd1
 
         # `pm.model.pandas_to_array` takes care of parameter `value` and
         # transforms it to something digestible for pymc3
@@ -570,7 +550,6 @@
                                  % (shared_object.dshape, shape_dims))
 
         model.add_random_variable(shared_object, dims=dims)
-
         return shared_object
 
 
